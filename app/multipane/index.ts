/******************************************************************************

Flatmap viewer and annotation tool

Copyright (c) 2019 - 2025 David Brooks

Licensed under the Apache License, Version 2.0 (the "License");
you may not use this file except in compliance with the License.
You may obtain a copy of the License at

    http://www.apache.org/licenses/LICENSE-2.0

Unless required by applicable law or agreed to in writing, software
distributed under the License is distributed on an "AS IS" BASIS,
WITHOUT WARRANTIES OR CONDITIONS OF ANY KIND, either express or implied.
See the License for the specific language governing permissions and
limitations under the License.

******************************************************************************/

import { FlatMap, FlatMapOptions, MapViewer } from '../../lib'

import { FlatMapCallback } from '../../src/flatmap-types'
//import { SvgMap, SvgViewer } from '../../src/svgviewer'
import { MapIdentifier } from '../../src/viewer'

//==============================================================================

import {HorizontalPanes, VerticalPanes} from './paneset'

//==============================================================================

type WindowMode = 'single' | 'multiple'

export class PaneManager
{
    #activeBottom: boolean = false
    #activeMaps: number = 0
    #bottomPane: HTMLElement
    #mapsByPane: Map<string, FlatMap> = new Map()
    #mapsContainer: HTMLElement
    #mapPanes: HorizontalPanes
    #maxPanes: number
    #mode: WindowMode = 'single'
    #verticalPanes: VerticalPanes

    constructor(containerId: string, maxPanes: number=1)
    {
        const containerElement = document.getElementById(containerId)!
        this.#maxPanes = maxPanes
        this.#verticalPanes = new VerticalPanes(containerElement)
        this.#mapsContainer = this.#verticalPanes.addPane()
        this.#bottomPane = this.#verticalPanes.addPane({scale: 0.4})
        this.#mapPanes = new HorizontalPanes(this.#mapsContainer)
        this.#mapPanes.addPane()
        this.#verticalPanes.showPane(this.#bottomPane.id, false)
    }

    closeMaps()
    //=========
    {
        for (const [paneId, flatmap] of this.#mapsByPane.entries()) {
            flatmap.close()
            this.#closePane(paneId)
        }
    }

    #closePane(paneId: string)
    //========================
    {
        if (paneId === this.#bottomPane.id) {
            this.#verticalPanes.showPane(this.#bottomPane.id, false)
            this.#activeBottom = false
        } else if (this.#activeMaps > 0) {
            if (this.#mapPanes.size > 1) {
                this.#mapPanes.removePane(paneId)
            }
            this.#activeMaps -= 1
            this.#verticalPanes.showPane(this.#mapsContainer.id, this.#activeMaps != 0)
        }
        this.#mapsByPane.delete(paneId)
        if (this.#mapsByPane.size <= 1) {
            for (const flatmap of this.#mapsByPane.values()) {
                flatmap.removeCloseControl()
            }
        }
    }

    async #closePaneCallback(eventType: string, data: Record<string, any>)
    //====================================================================
    {
        if (eventType === 'close-pane') {
            // The flatmap has already called `close()`, before invoking the callback
            this.#closePane(data.container)
            return true
        }
    }

    async loadMap(viewer: MapViewer, mapId: MapIdentifier, callback: FlatMapCallback,
<<<<<<< HEAD
                  options: FlatMapOptions={}, newPane: boolean=false): Promise<FlatMap|null>
    //======================================================================================
=======
                  options: FlatMapOptions={}, newPane: boolean=false): Promise<FlatMap|SvgMap|null>
    //=============================================================================================
>>>>>>> b67d5950
    {
        // Don't load an already open map
        const map = await viewer.findMap(mapId)
        if (map === null) {
            throw new Error(`Unknown map: ${JSON.stringify(mapId)}`)
        }
        const mapUuid = map.uuid || map.id
        for (const flatmap of this.#mapsByPane.values()) {
            if (mapUuid === flatmap.uuid) {
                return flatmap
            }
        }
        const mapIndex = (await viewer.mapServer.mapIndex(mapUuid))!
        const mode = (mapIndex.style === 'functional') ? 'multiple' : 'single'
        if (this.#mode !== mode) {
            this.closeMaps()
            this.#mode = mode
        }
        let mapPaneId: string = ''
        if (this.#mode === 'single' || this.#maxPanes <= 1) {
            mapPaneId = this.#mapPanes.lastPane.id
            this.#verticalPanes.showPane(this.#mapsContainer.id, true)
            this.#verticalPanes.showPane(this.#bottomPane.id, false)
            options.addCloseControl = false
        } else if ((mapIndex['map-kinds'] || []).includes('control')) {
            if (!this.#activeBottom) {
                this.#verticalPanes.showPane(this.#bottomPane.id, true)
                this.#activeBottom = true
            }
            this.#verticalPanes.showPane(this.#mapsContainer.id, this.#activeMaps > 0)
            mapPaneId = this.#bottomPane.id
            options.addCloseControl = (this.#activeMaps > 0)
        } else if (this.#mapPanes.size >= this.#maxPanes) {
            mapPaneId = this.#mapPanes.lastPane.id
        } else {
            this.#verticalPanes.showPane(this.#mapsContainer.id, true)
            this.#verticalPanes.showPane(this.#bottomPane.id, this.#activeBottom)
            // We want to reuse panes if possible...
            console.log(newPane, this.#mapPanes.size)

            if (newPane && this.#activeMaps) {
                mapPaneId = this.#mapPanes.addPane().id
            } else {
                mapPaneId = this.#mapPanes.lastPane.id
            }
            this.#activeMaps += 1
            options.addCloseControl = this.#activeBottom || (this.#mapPanes.size > 1)
        }
        if (this.#mapsByPane.has(mapPaneId)) {
            this.#mapsByPane.get(mapPaneId)!.close()
        }

        // Make sure all existing maps have a close control if the new map is getting one
        if (options.addCloseControl) {
            for (const flatmap of this.#mapsByPane.values()) {
                flatmap.addCloseControl()
            }
        }
        // Don't clutter the screen with controls if a multipane viewer
        options.allControls = (mapIndex.style === 'anatomical') || (this.#maxPanes <= 1)

        // Use a pane's saved BG colour
        const background = localStorage.getItem(`${map.id}-background`)
        if (background) {
            options.background = background
        }
/*
 *      if (mapId === this.#bottomMapId) {
 *          const svgViewer = new SvgViewer(viewer.mapServerUrl)
 *          const flatmap = await svgViewer.loadMap(mapId, callback, options)
 *          return flatmap
 *      }
 */
<<<<<<< HEAD
        options.container = mapPaneId
        let flatmap: FlatMap|null = null
        await viewer.loadMap(mapId, callback, options)
        .then(map => {
            if (map) {
                flatmap = map
                this.#mapsByPane.set(mapPaneId, flatmap)
                // We get a control change event when the BG colour is changed
                flatmap.addCallback(async (eventType, data) => {
                    if (eventType === 'change'
                     && data.type === 'control'
                     && data.control === 'background') {
                        localStorage.setItem(`${map.id}-background`, data.value)
                        return true
                    }
                })
                flatmap.addCallback(this.#closePaneCallback.bind(this))
            }
        })
        .catch(error => {
            console.log(`Cannot load map: ${error}`)
        })
        if (flatmap === null) {
            // The load failed so remove the pane we had created/opened
            this.#closePane(mapPaneId)
=======
        const flatmap = await viewer.loadMap(mapId, callback, options)
        if (flatmap) {
            this.#mapsByPane.set(mapPaneId, flatmap)

            // We get a control change event when the BG colour is changed
            flatmap.addCallback(async (eventType, data) => {
                if (eventType === 'change'
                 && data.type === 'control'
                 && data.control === 'background') {
                    localStorage.setItem(`${map.id}-background`, data.value)
                    return true
                }
            })

            flatmap.addCallback(this.#closePaneCallback.bind(this))
>>>>>>> b67d5950
        }
        return flatmap
    }
}

//==============================================================================<|MERGE_RESOLUTION|>--- conflicted
+++ resolved
@@ -97,13 +97,8 @@
     }
 
     async loadMap(viewer: MapViewer, mapId: MapIdentifier, callback: FlatMapCallback,
-<<<<<<< HEAD
                   options: FlatMapOptions={}, newPane: boolean=false): Promise<FlatMap|null>
     //======================================================================================
-=======
-                  options: FlatMapOptions={}, newPane: boolean=false): Promise<FlatMap|SvgMap|null>
-    //=============================================================================================
->>>>>>> b67d5950
     {
         // Don't load an already open map
         const map = await viewer.findMap(mapId)
@@ -177,7 +172,6 @@
  *          return flatmap
  *      }
  */
-<<<<<<< HEAD
         options.container = mapPaneId
         let flatmap: FlatMap|null = null
         await viewer.loadMap(mapId, callback, options)
@@ -203,23 +197,6 @@
         if (flatmap === null) {
             // The load failed so remove the pane we had created/opened
             this.#closePane(mapPaneId)
-=======
-        const flatmap = await viewer.loadMap(mapId, callback, options)
-        if (flatmap) {
-            this.#mapsByPane.set(mapPaneId, flatmap)
-
-            // We get a control change event when the BG colour is changed
-            flatmap.addCallback(async (eventType, data) => {
-                if (eventType === 'change'
-                 && data.type === 'control'
-                 && data.control === 'background') {
-                    localStorage.setItem(`${map.id}-background`, data.value)
-                    return true
-                }
-            })
-
-            flatmap.addCallback(this.#closePaneCallback.bind(this))
->>>>>>> b67d5950
         }
         return flatmap
     }
