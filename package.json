{
  "name": "@dbrnz/flatmap-viewer",
<<<<<<< HEAD
  "version": "0.9.33",
=======
  "version": "0.9.32-2",
>>>>>>> cbf0467b
  "description": "Flatmap viewer using Mapbox GL",
  "repository": "https://github.com/ABI-Software/flatmap-mvt-viewer.git",
  "main": "src/flatmap-viewer.js",
  "files": [
    "src",
    "static"
  ],
  "scripts": {
    "test": "echo \"Error: no test specified\" && exit 1",
    "start": "node app",
    "build": "webpack --mode production",
    "docs": "cd docs; pipenv run make html"
  },
  "author": "David Brooks",
  "license": "MIT",
  "dependencies": {
    "@babel/runtime": "^7.10.4",
    "@comunica/actor-init-sparql": "^1.9.1",
    "@comunica/core": "^1.9.0",
    "@comunica/utils-datasource": "^1.9.0",
    "@turf/area": "^6.0.1",
    "@turf/bbox": "^6.0.1",
    "@turf/helpers": "^6.1.4",
    "mapbox-gl": "^1.12.0",
    "minisearch": "^2.2.1",
    "n3": "^1.3.5"
  },
  "devDependencies": {
    "@babel/core": "^7.5.5",
    "@babel/plugin-transform-runtime": "^7.5.5",
    "@babel/preset-env": "^7.10.4",
    "babel-loader": "^8.1.0",
    "browser-sync": "^2.26.7",
    "bs-fullscreen-message": "^1.1.0",
    "css-loader": "^3.2.0",
    "eslint": "^6.8.0",
    "strip-ansi": "^5.2.0",
    "style-loader": "^1.0.0",
    "url-loader": "^4.1.0",
    "webpack": "^4.39.2",
    "webpack-cli": "^3.3.6",
    "webpack-dev-middleware": "^3.7.0",
    "webpack-dev-server": "^3.11.0",
    "webpack-node-externals": "^1.7.2"
  }
}<|MERGE_RESOLUTION|>--- conflicted
+++ resolved
@@ -1,10 +1,6 @@
 {
   "name": "@dbrnz/flatmap-viewer",
-<<<<<<< HEAD
-  "version": "0.9.33",
-=======
-  "version": "0.9.32-2",
->>>>>>> cbf0467b
+  "version": "0.9.34",
   "description": "Flatmap viewer using Mapbox GL",
   "repository": "https://github.com/ABI-Software/flatmap-mvt-viewer.git",
   "main": "src/flatmap-viewer.js",
