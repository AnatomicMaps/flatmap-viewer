/******************************************************************************

Flatmap viewer and annotation tool

Copyright (c) 2019 - 2023  David Brooks

Licensed under the Apache License, Version 2.0 (the "License");
you may not use this file except in compliance with the License.
You may obtain a copy of the License at

    http://www.apache.org/licenses/LICENSE-2.0

Unless required by applicable law or agreed to in writing, software
distributed under the License is distributed on an "AS IS" BASIS,
WITHOUT WARRANTIES OR CONDITIONS OF ANY KIND, either express or implied.
See the License for the specific language governing permissions and
limitations under the License.

**/
//==============================================================================

export class SystemsManager
{
    constructor(flatmap, ui, enabled=true)
    {
        this.__ui = ui;
        this.__systems = new Map();
        this.__enabledChildren = new Map();
        for (const [id, ann] of flatmap.annotations) {
            if (ann['fc-class'] === 'fc-class:System') {
                if (this.__systems.has(ann.name)) {
                    this.__systems.get(ann.name).featureIds.push(ann.featureId)
                } else {
                    this.__systems.set(ann.name, {
                        id: ann.name.replaceAll(' ', '_'),
                        colour: ann.colour,
                        featureIds: [ ann.featureId ],
                        enabled: enabled
                    });
                }
<<<<<<< HEAD
=======
                for (const childId of ann['children']) {
                    if (enabled) {
                        const enabledCount = (this.__enabledChildren.has(childId))
                                           ? this.__enabledChildren.get(childId)
                                           : 0;
                        this.__enabledChildren.set(childId, enabledCount + 1);
                    } else {
                        this.__enabledChildren.set(childId, 0);
                    }
                }
>>>>>>> e71fb0bb
            }
        }
    }

    get systems()
    //===========
    {
        const systems = [];
        for (const [name, system] of this.__systems.entries()) {
            systems.push({
                name: name,
                id: system.id,
                colour: system.colour,
                enabled: system.enabled
            });
        }
        return systems;
    }

    enable(systemName, enable=true)
    //=============================
    {
        const system = this.__systems.get(systemName);
        if (system !== undefined && enable !== system.enabled) {
            for (const featureId of system.featureIds) {
                const feature = this.__ui.mapFeature(featureId);
                if (feature !== undefined) {
                    this.__ui.enableFeature(feature, enable);
                    for (const childFeatureId of feature.children) {
                        const enabledCount = this.__enabledChildren.get(childFeatureId);
                        if (enable && enabledCount === 0 || !enable && enabledCount == 1) {
                            this.__ui.enableFeatureWithChildren(childFeatureId, enable);
                        }
                        this.__enabledChildren.set(childFeatureId, enabledCount + (enable ? 1 : -1));
                    }
                }
            }
            system.enabled = enable;
        }
    }
}

//==============================================================================<|MERGE_RESOLUTION|>--- conflicted
+++ resolved
@@ -38,8 +38,6 @@
                         enabled: enabled
                     });
                 }
-<<<<<<< HEAD
-=======
                 for (const childId of ann['children']) {
                     if (enabled) {
                         const enabledCount = (this.__enabledChildren.has(childId))
@@ -50,7 +48,6 @@
                         this.__enabledChildren.set(childId, 0);
                     }
                 }
->>>>>>> e71fb0bb
             }
         }
     }
