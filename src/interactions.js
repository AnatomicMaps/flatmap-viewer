--- conflicted
+++ resolved
@@ -880,16 +880,12 @@
         this.clearActiveMarker_();
         const feature = this._activeFeatures[0]
         this.selectionEvent_(event.originalEvent, feature);
-<<<<<<< HEAD
-        if (feature !== undefined) {
-=======
         if (this._modal) {
            // Remove tooltip, reset active features, etc
             this.__resetFeatureDisplay();
             this.__unselectFeatures();
             this.__clearModal();
         } else if (feature !== undefined) {
->>>>>>> f3c85da7
             this.__lastClickLngLat = event.lngLat;
             this.__featureEvent('click', feature);
         }
